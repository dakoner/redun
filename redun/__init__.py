<<<<<<< HEAD
from redun.executors.aws_batch import AWSBatchExecutor  # noqa: F401
from redun.executors.aws_glue import AWSGlueExecutor  # noqa: F401
from redun.executors.k8s import K8SExecutor  # noqa: F401
from redun.executors.local import LocalExecutor  # noqa: F401
from redun.file import Dir, File, ShardedS3Dataset  # noqa: F401
from redun.handle import Handle  # noqa: F401
from redun.namespace import get_current_namespace, namespace  # noqa: F401
from redun.scheduler import (  # noqa: F401
=======
from redun.executors.aws_batch import AWSBatchExecutor
from redun.executors.aws_glue import AWSGlueExecutor
from redun.executors.docker import DockerExecutor
from redun.executors.local import LocalExecutor
from redun.file import Dir, File, ShardedS3Dataset
from redun.handle import Handle
from redun.namespace import get_current_namespace, namespace
from redun.scheduler import (
>>>>>>> 293932b4
    Scheduler,
    apply_tags,
    catch,
    cond,
    get_current_scheduler,
    merge_handles,
    set_current_scheduler,
    throw,
)
from redun.scripting import script
from redun.task import PartialTask, Task, get_task_registry, task

__version__ = "0.8.9"<|MERGE_RESOLUTION|>--- conflicted
+++ resolved
@@ -1,22 +1,12 @@
-<<<<<<< HEAD
 from redun.executors.aws_batch import AWSBatchExecutor  # noqa: F401
 from redun.executors.aws_glue import AWSGlueExecutor  # noqa: F401
+from redun.executors.docker import DockerExecutor  # noqa: F401
 from redun.executors.k8s import K8SExecutor  # noqa: F401
 from redun.executors.local import LocalExecutor  # noqa: F401
 from redun.file import Dir, File, ShardedS3Dataset  # noqa: F401
 from redun.handle import Handle  # noqa: F401
 from redun.namespace import get_current_namespace, namespace  # noqa: F401
 from redun.scheduler import (  # noqa: F401
-=======
-from redun.executors.aws_batch import AWSBatchExecutor
-from redun.executors.aws_glue import AWSGlueExecutor
-from redun.executors.docker import DockerExecutor
-from redun.executors.local import LocalExecutor
-from redun.file import Dir, File, ShardedS3Dataset
-from redun.handle import Handle
-from redun.namespace import get_current_namespace, namespace
-from redun.scheduler import (
->>>>>>> 293932b4
     Scheduler,
     apply_tags,
     catch,
